--- conflicted
+++ resolved
@@ -13,19 +13,12 @@
     },
 };
 use fixedbitset::FixedBitSet;
-<<<<<<< HEAD
 use petgraph::{
     graph::EdgeReference,
     prelude::*,
     visit::{NodeFiltered, Reversed, VisitMap},
 };
-use serde::export::PhantomData;
-=======
-use petgraph::graph::EdgeReference;
-use petgraph::prelude::*;
-use petgraph::visit::{NodeFiltered, Reversed, VisitMap};
 use std::marker::PhantomData;
->>>>>>> 2bbe74ac
 
 /// Core logic for queries that have been resolved into a known set of packages.
 ///
